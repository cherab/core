--- conflicted
+++ resolved
@@ -119,46 +119,20 @@
 
     :ivar Plasma plasma: The plasma to which this emission model is attached. Default is None.
     :ivar AtomicData atomic_data: The atomic data provider for this model. Default is None.
-<<<<<<< HEAD
-    """
-
-    def __init__(self, Plasma plasma=None, AtomicData atomic_data=None):
+    :ivar Integrator1D integrator: Integrator1D instance to integrate Bremsstrahlung radiation
+                                   over the spectral bin. Default is `GaussianQuadrature`.
+    """
+
+    def __init__(self, Plasma plasma=None, AtomicData atomic_data=None, Integrator1D integrator=None):
 
         super().__init__(plasma, atomic_data)
+
+        self._brems_func = BremsFunction.__new__(BremsFunction)
+        self.integrator = integrator or GaussianQuadrature()
 
         # ensure that cache is initialised
         self._change()
 
-=======
-    :ivar FreeFreeGauntFactor gaunt_factor: Free-free Gaunt factor as a function of Z, Te and
-                                            wavelength. If not provided,
-                                            the `atomic_data` is used.
-    :ivar Integrator1D integrator: Integrator1D instance to integrate Bremsstrahlung radiation
-                                   over the spectral bin. Default is `GaussianQuadrature`.
-    """
-
-    def __init__(self, Plasma plasma=None, AtomicData atomic_data=None, FreeFreeGauntFactor gaunt_factor=None, Integrator1D integrator=None):
-
-        super().__init__(plasma, atomic_data)
-
-        self._brems_func = BremsFunction.__new__(BremsFunction)
-        self.gaunt_factor = gaunt_factor
-        self.integrator = integrator or GaussianQuadrature()
-
-        # ensure that cache is initialised
-        self._change()
-
-    @property
-    def gaunt_factor(self):
-
-        return self._brems_func.gaunt_factor
-
-    @gaunt_factor.setter
-    def gaunt_factor(self, value):
-
-        self._brems_func.gaunt_factor = value
-        self._user_provided_gaunt_factor = True if value else False
-
     @property
     def integrator(self):
 
@@ -170,7 +144,6 @@
         self._integrator = value
         self._integrator.function = self._brems_func
 
->>>>>>> cd06ea05
     def __repr__(self):
         return '<PlasmaModel - Bremsstrahlung>'
 
@@ -227,20 +200,11 @@
         if self._plasma is None:
             raise RuntimeError("The emission model is not connected to a plasma object.")
 
-<<<<<<< HEAD
         if self._atomic_data is None:
             raise RuntimeError("The emission model is not connected to an atomic data source.")
 
         # initialise Gaunt factor on first run using the atomic data
-        self._gaunt_factor = self._atomic_data.free_free_gaunt_factor()
-=======
-        if self._brems_func.gaunt_factor is None:
-            if self._atomic_data is None:
-                raise RuntimeError("The emission model is not connected to an atomic data source.")
-
-            # initialise Gaunt factor on first run using the atomic data
-            self._brems_func.gaunt_factor = self._atomic_data.free_free_gaunt_factor()
->>>>>>> cd06ea05
+        self._brems_func.gaunt_factor = self._atomic_data.free_free_gaunt_factor()
 
         species_charge = []
         for species in self._plasma.get_composition():
@@ -257,17 +221,8 @@
     def _change(self):
 
         # clear cache to force regeneration on first use
-<<<<<<< HEAD
-        self._gaunt_factor = None
-        self._species_charge = None
-        self._species_charge_mv = None
-        self._species_density = None
-        self._species_density_mv = None
-=======
-        if not self._user_provided_gaunt_factor:
-            self._brems_func.gaunt_factor = None
+        self._brems_func.gaunt_factor = None
         self._brems_func.species_charge = None
         self._brems_func.species_charge_mv = None
         self._brems_func.species_density = None
-        self._brems_func.species_density_mv = None
->>>>>>> cd06ea05
+        self._brems_func.species_density_mv = None