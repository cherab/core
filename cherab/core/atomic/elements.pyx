--- conflicted
+++ resolved
@@ -75,22 +75,6 @@
         else:
             return NotImplemented
 
-<<<<<<< HEAD
-    def __getstate__(self):
-        return {"name": self.name,
-                "symbol": self.symbol, 
-                "atomic_number": self.atomic_number,
-                "atomic_weight": self.atomic_weight
-                }
-
-    def __setstate__(self, state):
-        self.name = state["name"]
-        self.symbol = state["symbol"]
-        self.atomic_number = state["atomic_number"]
-        self.atomic_weight = state["atomic_weight"]
-
-=======
->>>>>>> 4f3c4ece
 
 cdef class Isotope(Element):
     """
@@ -150,20 +134,6 @@
         else:
             return NotImplemented
 
-<<<<<<< HEAD
-    def __getstate__(self):
-        state = super().__getstate__()
-        state["mass_number"] = self.mass_number
-        state["element"] = self.element
-        return state
-
-    def __setstate__(self, state):
-        super().__setstate__(state)
-        self.mass_number = state["mass_number"]
-        self.element = state["element"]
-
-=======
->>>>>>> 4f3c4ece
 
 def _build_element_index():
     """
