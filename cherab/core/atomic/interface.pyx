--- conflicted
+++ resolved
@@ -1,12 +1,6 @@
-<<<<<<< HEAD
-# Copyright 2016-2023 Euratom
-# Copyright 2016-2023 United Kingdom Atomic Energy Authority
-# Copyright 2016-2023 Centro de Investigaciones Energéticas, Medioambientales y Tecnológicas
-=======
 # Copyright 2016-2024 Euratom
 # Copyright 2016-2024 United Kingdom Atomic Energy Authority
 # Copyright 2016-2024 Centro de Investigaciones Energéticas, Medioambientales y Tecnológicas
->>>>>>> d8a0b8cf
 #
 # Licensed under the EUPL, Version 1.1 or – as soon they will be approved by the
 # European Commission - subsequent versions of the EUPL (the "Licence");
@@ -107,6 +101,10 @@
         raise NotImplementedError("The recombination() virtual method is not implemented for this atomic data source.")
 
     cpdef ThermalCXPEC thermal_cx_pec(self, Element donor_ion, int donor_charge, Element receiver_ion, int receiver_charge, tuple transition):
+        """
+        Thermal charge exchange photon emission coefficient for given donor and receiver species in W.m^3.
+        """
+
         raise NotImplementedError("The thermal_cx_pec() virtual method is not implemented for this atomic data source.")
 
     cpdef TotalRadiatedPower total_radiated_power(self, Element element):
