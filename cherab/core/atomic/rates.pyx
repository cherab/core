--- conflicted
+++ resolved
@@ -103,11 +103,7 @@
 
         :param density: Electron density in m^-3.
         :param temperature: Electron temperature in eV.
-<<<<<<< HEAD
-        :return: The effective PEC rate in W/m^3.
-=======
         :return: The effective PEC rate in W.m^3.
->>>>>>> 3f642b30
         """
         raise NotImplementedError("The evaluate() virtual method must be implemented.")
 
