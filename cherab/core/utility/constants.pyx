# Copyright 2016-2018 Euratom
# Copyright 2016-2018 United Kingdom Atomic Energy Authority
# Copyright 2016-2018 Centro de Investigaciones Energéticas, Medioambientales y Tecnológicas
#
# Licensed under the EUPL, Version 1.1 or – as soon they will be approved by the
# European Commission - subsequent versions of the EUPL (the "Licence");
# You may not use this work except in compliance with the Licence.
# You may obtain a copy of the Licence at:
#
# https://joinup.ec.europa.eu/software/page/eupl5
#
# Unless required by applicable law or agreed to in writing, software distributed
# under the Licence is distributed on an "AS IS" basis, WITHOUT WARRANTIES OR
# CONDITIONS OF ANY KIND, either express or implied.
#
# See the Licence for the specific language governing permissions and limitations
# under the Licence.

cdef:
    double RECIP_2_PI = 1 / (2 * M_PI)
    double RECIP_4_PI = 1 / (4 * M_PI)
    double ATOMIC_MASS = 1.66053892e-27
    double ELEMENTARY_CHARGE = 1.6021766208e-19
    double SPEED_OF_LIGHT = 299792458.0
    double DEGREES_TO_RADIANS = M_PI / 180
    double RADIANS_TO_DEGREES = 180 / M_PI
    double PLANCK_CONSTANT = 6.6260700400e-34
<<<<<<< HEAD
    double ELECTRON_CLASSICAL_RADIUS = 2.8179403227e-15 # m
    double ELECTRON_REST_MASS = 9.10938356e-31 #kg
=======
    double ELECTRON_CLASSICAL_RADIUS = 2.8179403262 #[m], NIST, CODATA 2018: https://physics.nist.gov/cgi-bin/cuu/Value?re|search_for=electron+radius
    double ELECTRON_REST_MASS = 9.1093837015 #[kg], NIST, CODATA 2018: https://physics.nist.gov/cgi-bin/cuu/Value?me
>>>>>>> 5a2f7b99
<|MERGE_RESOLUTION|>--- conflicted
+++ resolved
@@ -25,10 +25,5 @@
     double DEGREES_TO_RADIANS = M_PI / 180
     double RADIANS_TO_DEGREES = 180 / M_PI
     double PLANCK_CONSTANT = 6.6260700400e-34
-<<<<<<< HEAD
-    double ELECTRON_CLASSICAL_RADIUS = 2.8179403227e-15 # m
-    double ELECTRON_REST_MASS = 9.10938356e-31 #kg
-=======
     double ELECTRON_CLASSICAL_RADIUS = 2.8179403262 #[m], NIST, CODATA 2018: https://physics.nist.gov/cgi-bin/cuu/Value?re|search_for=electron+radius
-    double ELECTRON_REST_MASS = 9.1093837015 #[kg], NIST, CODATA 2018: https://physics.nist.gov/cgi-bin/cuu/Value?me
->>>>>>> 5a2f7b99
+    double ELECTRON_REST_MASS = 9.1093837015 #[kg], NIST, CODATA 2018: https://physics.nist.gov/cgi-bin/cuu/Value?me