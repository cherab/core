from setuptools import setup, find_packages, Extension
import sys
import numpy
import os
import os.path as path
import multiprocessing

use_cython = True
force = False
profile = False
line_profile = False
install_rates = False

if "--skip-cython" in sys.argv:
    use_cython = False
    del sys.argv[sys.argv.index("--skip-cython")]

if "--force" in sys.argv:
    force = True
    del sys.argv[sys.argv.index("--force")]

if "--profile" in sys.argv:
    profile = True
    del sys.argv[sys.argv.index("--profile")]

if "--line-profile" in sys.argv:
    line_profile = True
    del sys.argv[sys.argv.index("--line-profile")]

if "--install-rates" in sys.argv:
    install_rates = True
    del sys.argv[sys.argv.index("--install-rates")]

source_paths = ['cherab', 'demos']
compilation_includes = [".", numpy.get_include()]
compilation_args = []
cython_directives = {
    'language_level': 3
}
setup_path = path.dirname(path.abspath(__file__))

if line_profile:
    compilation_args.append("-DCYTHON_TRACE=1")
    compilation_args.append("-DCYTHON_TRACE_NOGIL=1")
    cython_directives["linetrace"] = True

if use_cython:

    from Cython.Build import cythonize

    # build .pyx extension list
    extensions = []
    for package in source_paths:
        for root, dirs, files in os.walk(path.join(setup_path, package)):
            for file in files:
                if path.splitext(file)[1] == ".pyx":
                    pyx_file = path.relpath(path.join(root, file), setup_path)
                    module = path.splitext(pyx_file)[0].replace("/", ".")
                    extensions.append(Extension(module, [pyx_file], include_dirs=compilation_includes, extra_compile_args=compilation_args),)

    if profile:
        cython_directives["profile"] = True

    # generate .c files from .pyx
    extensions = cythonize(extensions, nthreads=multiprocessing.cpu_count(), force=force, compiler_directives=cython_directives)

else:

    # build .c extension list
    extensions = []
    for package in source_paths:
        for root, dirs, files in os.walk(path.join(setup_path, package)):
            for file in files:
                if path.splitext(file)[1] == ".c":
                    c_file = path.relpath(path.join(root, file), setup_path)
                    module = path.splitext(c_file)[0].replace("/", ".")
                    extensions.append(Extension(module, [c_file], include_dirs=compilation_includes, extra_compile_args=compilation_args),)

# parse the package version number
with open(path.join(path.dirname(__file__), 'cherab/core/VERSION')) as version_file:
    version = version_file.read().strip()

with open("README.md") as f:
    long_description = f.read()

setup(
    name="cherab",
    version=version,
    license="EUPL 1.1",
    namespace_packages=['cherab'],
    description='Cherab spectroscopy framework',
    classifiers=[
        "Development Status :: 5 - Production/Stable",
        "Intended Audience :: Science/Research",
        "Intended Audience :: Education",
        "Intended Audience :: Developers",
        "Natural Language :: English",
        "Operating System :: POSIX :: Linux",
        "Programming Language :: Cython",
        "Programming Language :: Python :: 3",
        "Topic :: Scientific/Engineering :: Physics"
    ],
<<<<<<< HEAD
    url="https://github.com/cherab",
    project_urls=dict(
        Tracker="https://github.com/cherab/core/issues",
        Documentation="https://cherab.github.io/documentation/",
    ),
    long_description=long_description,
    long_description_content_type="text/markdown",
    install_requires=['numpy', 'scipy', 'matplotlib', 'raysect==0.6.0', 'cython>=0.28'],
=======
    install_requires=['numpy>=1.14', 'scipy', 'matplotlib', 'raysect==0.7.1', 'cython>=0.28'],
>>>>>>> fc6ea637
    packages=find_packages(),
    include_package_data=True,
    zip_safe=False,
    ext_modules=extensions
)

# setup a rate repository with common rates
if install_rates:
    try:
        from cherab.openadas import repository
        repository.populate()
    except ImportError:
        pass<|MERGE_RESOLUTION|>--- conflicted
+++ resolved
@@ -31,12 +31,10 @@
     install_rates = True
     del sys.argv[sys.argv.index("--install-rates")]
 
-source_paths = ['cherab', 'demos']
+source_paths = ["cherab", "demos"]
 compilation_includes = [".", numpy.get_include()]
 compilation_args = []
-cython_directives = {
-    'language_level': 3
-}
+cython_directives = {"language_level": 3}
 setup_path = path.dirname(path.abspath(__file__))
 
 if line_profile:
@@ -56,13 +54,25 @@
                 if path.splitext(file)[1] == ".pyx":
                     pyx_file = path.relpath(path.join(root, file), setup_path)
                     module = path.splitext(pyx_file)[0].replace("/", ".")
-                    extensions.append(Extension(module, [pyx_file], include_dirs=compilation_includes, extra_compile_args=compilation_args),)
+                    extensions.append(
+                        Extension(
+                            module,
+                            [pyx_file],
+                            include_dirs=compilation_includes,
+                            extra_compile_args=compilation_args,
+                        ),
+                    )
 
     if profile:
         cython_directives["profile"] = True
 
     # generate .c files from .pyx
-    extensions = cythonize(extensions, nthreads=multiprocessing.cpu_count(), force=force, compiler_directives=cython_directives)
+    extensions = cythonize(
+        extensions,
+        nthreads=multiprocessing.cpu_count(),
+        force=force,
+        compiler_directives=cython_directives,
+    )
 
 else:
 
@@ -74,10 +84,17 @@
                 if path.splitext(file)[1] == ".c":
                     c_file = path.relpath(path.join(root, file), setup_path)
                     module = path.splitext(c_file)[0].replace("/", ".")
-                    extensions.append(Extension(module, [c_file], include_dirs=compilation_includes, extra_compile_args=compilation_args),)
+                    extensions.append(
+                        Extension(
+                            module,
+                            [c_file],
+                            include_dirs=compilation_includes,
+                            extra_compile_args=compilation_args,
+                        ),
+                    )
 
 # parse the package version number
-with open(path.join(path.dirname(__file__), 'cherab/core/VERSION')) as version_file:
+with open(path.join(path.dirname(__file__), "cherab/core/VERSION")) as version_file:
     version = version_file.read().strip()
 
 with open("README.md") as f:
@@ -87,8 +104,8 @@
     name="cherab",
     version=version,
     license="EUPL 1.1",
-    namespace_packages=['cherab'],
-    description='Cherab spectroscopy framework',
+    namespace_packages=["cherab"],
+    description="Cherab spectroscopy framework",
     classifiers=[
         "Development Status :: 5 - Production/Stable",
         "Intended Audience :: Science/Research",
@@ -98,9 +115,8 @@
         "Operating System :: POSIX :: Linux",
         "Programming Language :: Cython",
         "Programming Language :: Python :: 3",
-        "Topic :: Scientific/Engineering :: Physics"
+        "Topic :: Scientific/Engineering :: Physics",
     ],
-<<<<<<< HEAD
     url="https://github.com/cherab",
     project_urls=dict(
         Tracker="https://github.com/cherab/core/issues",
@@ -108,20 +124,24 @@
     ),
     long_description=long_description,
     long_description_content_type="text/markdown",
-    install_requires=['numpy', 'scipy', 'matplotlib', 'raysect==0.6.0', 'cython>=0.28'],
-=======
-    install_requires=['numpy>=1.14', 'scipy', 'matplotlib', 'raysect==0.7.1', 'cython>=0.28'],
->>>>>>> fc6ea637
+    install_requires=[
+        "numpy>=1.14",
+        "scipy",
+        "matplotlib",
+        "raysect==0.7.1",
+        "cython>=0.28",
+    ],
     packages=find_packages(),
     include_package_data=True,
     zip_safe=False,
-    ext_modules=extensions
+    ext_modules=extensions,
 )
 
 # setup a rate repository with common rates
 if install_rates:
     try:
         from cherab.openadas import repository
+
         repository.populate()
     except ImportError:
         pass